use std::{
    mem,
    sync::Arc,
    time::{Duration, SystemTime},
};

use color_eyre::eyre::ensure;
use crossbeam_queue::ArrayQueue;
use goose::{config::GooseConfiguration, metrics::GooseRequestMetric, prelude::*};
<<<<<<< HEAD
use rand::prelude::SliceRandom;
=======
>>>>>>> b49c1a5a
use serde::{de::DeserializeOwned, Serialize};
use starknet::{
    accounts::{
        Account, Call, ConnectedAccount, ExecutionEncoder, RawExecution, SingleOwnerAccount,
    },
    core::types::{
        BroadcastedInvokeTransaction, ExecutionResult, FieldElement, InvokeTransactionResult,
        MaybePendingTransactionReceipt,
    },
    macros::{felt, selector},
    providers::{
<<<<<<< HEAD
        jsonrpc::{HttpTransport, JsonRpcError, JsonRpcMethod, JsonRpcResponse},
=======
        jsonrpc::{
            HttpTransport, HttpTransportError, JsonRpcClientError, JsonRpcError, JsonRpcMethod,
            JsonRpcResponse,
        },
>>>>>>> b49c1a5a
        JsonRpcClient, ProviderError,
    },
    signers::LocalWallet,
};

use crate::{
    actions::shoot::{GatlingShooterSetup, CHECK_INTERVAL, MAX_FEE},
    config::ParametersFile,
    generators::get_rng,
};

use super::shoot::StarknetAccount;

pub async fn erc20(shooter: &GatlingShooterSetup) -> color_eyre::Result<GooseMetrics> {
    let environment = shooter.environment()?;
    let erc20_address = environment.erc20_address;
    let config = shooter.config();

    ensure!(
        config.run.num_erc20_transfers >= config.run.concurrency,
        "Too few erc20 transfers for the amount of concurrency"
    );

    // div_euclid will truncate integers when not evenly divisable
    let user_iterations = config
        .run
        .num_erc20_transfers
        .div_euclid(config.run.concurrency);
    // this will always be a multiple of concurrency, unlike num_erc20_transfers
    let total_transactions = user_iterations * config.run.concurrency;

    // If these are not equal that means user_iterations was truncated
    if total_transactions != config.run.num_erc20_transfers {
        log::warn!("Number of erc20 transfers is not evenly divisble by concurrency, doing {total_transactions} transfers instead");
    }

    let goose_config = {
        let mut default = GooseConfiguration::default();
        default.host = config.rpc.url.clone();
        default.iterations = user_iterations as usize;
        default.users = Some(config.run.concurrency as usize);
        default
    };

    let transfer_setup: TransactionFunction =
        setup(environment.accounts.clone(), user_iterations as usize).await?;

    let transfer: TransactionFunction =
        Arc::new(move |user| Box::pin(transfer(user, erc20_address)));

<<<<<<< HEAD
    let transfer_wait: TransactionFunction = goose_write_user_wait_last_tx();
=======
    let transfer_wait: TransactionFunction = goose_user_wait_last_tx();
>>>>>>> b49c1a5a

    let metrics = GooseAttack::initialize_with_config(goose_config.clone())?
        .register_scenario(
            scenario!("Transfer")
                .register_transaction(
                    Transaction::new(transfer_setup)
                        .set_name("Transfer Setup")
                        .set_on_start(),
                )
                .register_transaction(
                    Transaction::new(transfer)
                        .set_name("Transaction Submission")
                        .set_sequence(1),
                )
                .register_transaction(
                    Transaction::new(transfer_wait)
                        .set_name("Transfer Finalizing")
                        .set_sequence(2)
                        .set_on_stop(),
                )
                .register_transaction(
                    transaction!(verify_transactions)
                        .set_name("Verification")
                        .set_sequence(3)
                        .set_on_stop(),
                ),
        )
        .execute()
        .await?;

    Ok(metrics)
}

pub async fn erc721(shooter: &GatlingShooterSetup) -> color_eyre::Result<GooseMetrics> {
    let config = shooter.config();
    let environment = shooter.environment()?;

    ensure!(
        config.run.num_erc721_mints >= config.run.concurrency,
        "Too few erc721 mints for the amount of concurrency"
    );

    // div_euclid will truncate integers when not evenly divisable
    let user_iterations = config
        .run
        .num_erc721_mints
        .div_euclid(config.run.concurrency);
    // this will always be a multiple of concurrency, unlike num_erc721_mints
    let total_transactions = user_iterations * config.run.concurrency;

    // If these are not equal that means user_iterations was truncated
    if total_transactions != config.run.num_erc721_mints {
        log::warn!("Number of erc721 mints is not evenly divisble by concurrency, doing {total_transactions} mints instead");
    }

    let goose_mint_config = {
        let mut default = GooseConfiguration::default();
        default.host = config.rpc.url.clone();
        default.iterations = user_iterations as usize;
        default.users = Some(config.run.concurrency as usize);
        default
    };

    let nonces = Arc::new(ArrayQueue::new(total_transactions as usize));
    let erc721_address = environment.erc721_address;
    let mut nonce = shooter.deployer_account().get_nonce().await?;

    for _ in 0..total_transactions {
        nonces
            .push(nonce)
            .expect("ArrayQueue has capacity for all mints");
        nonce += FieldElement::ONE;
    }

    let from_account = shooter.deployer_account().clone();

    let mint_setup: TransactionFunction =
        setup(environment.accounts.clone(), user_iterations as usize).await?;

    let mint: TransactionFunction = Arc::new(move |user| {
        let nonce = nonces
            .pop()
            .expect("Nonce ArrayQueue should have enough nonces for all mints");
        let from_account = from_account.clone();
        Box::pin(async move { mint(user, erc721_address, nonce, &from_account).await })
    });

<<<<<<< HEAD
    let mint_wait: TransactionFunction = goose_write_user_wait_last_tx();
=======
    let mint_wait: TransactionFunction = goose_user_wait_last_tx();
>>>>>>> b49c1a5a

    let metrics = GooseAttack::initialize_with_config(goose_mint_config.clone())?
        .register_scenario(
            scenario!("Minting")
                .register_transaction(
                    Transaction::new(mint_setup)
                        .set_name("Mint Setup")
                        .set_on_start(),
                )
                .register_transaction(
                    Transaction::new(mint)
                        .set_name("Transaction Submission")
                        .set_sequence(1),
                )
                .register_transaction(
                    Transaction::new(mint_wait)
                        .set_name("Mint Finalizing")
                        .set_sequence(2)
                        .set_on_stop(),
                )
                .register_transaction(
                    transaction!(verify_transactions)
                        .set_name("Verification")
                        .set_sequence(3)
                        .set_on_stop(),
                ),
        )
        .execute()
        .await?;

    Ok(metrics)
}

#[derive(Debug, Clone)]
struct GooseWriteUserState {
    account: StarknetAccount,
    nonce: FieldElement,
    prev_tx: Vec<FieldElement>,
}

impl GooseWriteUserState {
    pub async fn new(
        account: StarknetAccount,
        transactions_amount: usize,
    ) -> Result<Self, ProviderError> {
        Ok(Self {
            nonce: account.get_nonce().await?,
            account,
            prev_tx: Vec::with_capacity(transactions_amount),
        })
    }
}

async fn setup(
    accounts: Vec<StarknetAccount>,
    transactions_amount: usize,
) -> Result<TransactionFunction, ProviderError> {
    let queue = ArrayQueue::new(accounts.len());
    for account in accounts {
        queue
            .push(GooseWriteUserState::new(account, transactions_amount).await?)
            .expect("Queue should have enough space for all accounts as it's length is from the accounts vec");
    }
    let queue = Arc::new(queue);

    Ok(Arc::new(move |user| {
        let queue = queue.clone();
        user.set_session_data(
            queue
                .pop()
                .expect("Not enough accounts were created for the amount of users"),
        );

        Box::pin(async { Ok(()) })
    }))
}

<<<<<<< HEAD
fn goose_write_user_wait_last_tx() -> TransactionFunction {
    Arc::new(move |user| {
        let tx = user
            .get_session_data::<GooseWriteUserState>()
=======
fn goose_user_wait_last_tx() -> TransactionFunction {
    Arc::new(move |user| {
        let tx = user
            .get_session_data::<GooseUserState>()
>>>>>>> b49c1a5a
            .expect("Should be in a goose user with GooseUserState session data")
            .prev_tx
            .last()
            .copied();

        Box::pin(async move {
            // If all transactions failed, we can skip this step
            if let Some(tx) = tx {
                wait_for_tx(user, tx).await?;
            }

            Ok(())
        })
    })
}

pub async fn read_method(
    shooter: &GatlingShooterSetup,
    amount: u64,
    method: JsonRpcMethod,
    parameters_list: ParametersFile,
) -> color_eyre::Result<GooseMetrics> {
    let config = shooter.config();

    ensure!(
        amount >= config.run.concurrency,
        "Too few reads for the amount of concurrency"
    );

    // div_euclid will truncate integers when not evenly divisable
    let user_iterations = amount.div_euclid(config.run.concurrency);
    // this will always be a multiple of concurrency, unlike the provided amount
    let total_transactions = user_iterations * config.run.concurrency;

    // If these are not equal that means user_iterations was truncated
    if total_transactions != amount {
        log::warn!("Number of erc721 mints is not evenly divisble by concurrency, doing {total_transactions} mints instead");
    }

    let goose_get_events_config = {
        let mut default = GooseConfiguration::default();
        default.host = config.rpc.url.clone();
        default.iterations = user_iterations as usize;
        default.users = Some(config.run.concurrency as usize);
        default
    };

    let events: TransactionFunction = Arc::new(move |user| {
        let mut rng = rand::thread_rng();

        let mut params_list = parameters_list.clone();
        params_list.shuffle(&mut rng); // Make sure each goose user has their own order
        let mut paramaters_cycle = params_list.into_iter().cycle();

        Box::pin(async move {
            let params = paramaters_cycle
                .next()
                .expect("Cyclic iterator should never end");

            let _: (serde_json::Value, _) =
                send_request(user, method, serde_json::Value::Object(params)).await?;

            Ok(())
        })
    });

    let metrics = GooseAttack::initialize_with_config(goose_get_events_config)?
        .register_scenario(
            scenario!("Read Metric")
                .register_transaction(Transaction::new(events).set_name("Request")),
        )
        .execute()
        .await?;

    Ok(metrics)
}

// Hex: 0xdead
// from_hex_be isn't const whereas from_mont is
const VOID_ADDRESS: FieldElement = FieldElement::from_mont([
    18446744073707727457,
    18446744073709551615,
    18446744073709551615,
    576460752272412784,
]);

async fn transfer(user: &mut GooseUser, erc20_address: FieldElement) -> TransactionResult {
    let GooseWriteUserState { account, nonce, .. } = user
        .get_session_data::<GooseWriteUserState>()
        .expect("Should be in a goose user with GooseUserState session data");

    let (amount_low, amount_high) = (felt!("1"), felt!("0"));

    let call = Call {
        to: erc20_address,
        selector: selector!("transfer"),
        calldata: vec![VOID_ADDRESS, amount_low, amount_high],
    };

    let response: InvokeTransactionResult = send_execution(
        user,
        vec![call],
        *nonce,
        &account.clone(),
        JsonRpcMethod::AddInvokeTransaction,
    )
    .await?
    .0;

    let GooseWriteUserState { nonce, prev_tx, .. } =
        user.get_session_data_mut::<GooseWriteUserState>().expect(
            "Should be successful as we already asserted that the session data is a GooseUserState",
        );

    *nonce += FieldElement::ONE;

    prev_tx.push(response.transaction_hash);

    Ok(())
}

async fn mint(
    user: &mut GooseUser,
    erc721_address: FieldElement,
    nonce: FieldElement,
    from_account: &SingleOwnerAccount<Arc<JsonRpcClient<HttpTransport>>, LocalWallet>,
) -> TransactionResult {
    let recipient = user
        .get_session_data::<GooseWriteUserState>()
        .expect("Should be in a goose user with GooseUserState session data")
        .account
        .clone()
        .address();

    let (token_id_low, token_id_high) = (get_rng(), felt!("0x0000"));

    let call = Call {
        to: erc721_address,
        selector: selector!("mint"),
        calldata: vec![recipient, token_id_low, token_id_high],
    };

    let response: InvokeTransactionResult = send_execution(
        user,
        vec![call],
        nonce,
        from_account,
        JsonRpcMethod::AddInvokeTransaction,
    )
    .await?
    .0;

    user.get_session_data_mut::<GooseWriteUserState>()
        .expect(
            "Should be successful as we already asserted that the session data is a GooseUserState",
        )
        .prev_tx
        .push(response.transaction_hash);

    Ok(())
}

async fn verify_transactions(user: &mut GooseUser) -> TransactionResult {
    let transactions = mem::take(
        &mut user
            .get_session_data_mut::<GooseWriteUserState>()
            .expect("Should be in a goose user with GooseUserState session data")
            .prev_tx,
    );

    for tx in transactions {
        let (receipt, mut metrics) =
            send_request(user, JsonRpcMethod::GetTransactionReceipt, tx).await?;

        match receipt {
            MaybePendingTransactionReceipt::Receipt(receipt) => match receipt.execution_result() {
                ExecutionResult::Succeeded => {}
                ExecutionResult::Reverted { reason } => {
                    let tag = format!("Transaction {tx:#064x} has been rejected/reverted");

                    return user.set_failure(&tag, &mut metrics, None, Some(reason));
                }
            },
            MaybePendingTransactionReceipt::PendingReceipt(pending) => {
                let tag =
                    format!("Transaction {tx:#064x} is pending when no transactions should be");
                let body = format!("{pending:?}");

                return user.set_failure(&tag, &mut metrics, None, Some(&body));
            }
        }
    }

    Ok(())
}

const WAIT_FOR_TX_TIMEOUT: Duration = Duration::from_secs(60);

pub async fn wait_for_tx(
    user: &mut GooseUser,
    tx_hash: FieldElement,
) -> Result<(), Box<TransactionError>> {
    let start = SystemTime::now();

    loop {
        let (receipt, mut metric) =
            raw_send_request(user, JsonRpcMethod::GetTransactionReceipt, tx_hash).await?;

        if start.elapsed().unwrap() >= WAIT_FOR_TX_TIMEOUT {
            let tag = format!("Timeout while waiting for transaction {tx_hash:#064x}");
            return user.set_failure(&tag, &mut metric, None, None);
        }

        let reverted_tag = || format!("Transaction {tx_hash:#064x} has been rejected/reverted");

        const TRANSACTION_HASH_NOT_FOUND: i64 = 29;

        match receipt {
            JsonRpcResponse::Success {
                result: MaybePendingTransactionReceipt::Receipt(receipt),
                ..
<<<<<<< HEAD
            } => {
                // Logic copied from starkli and the following comment too
                // tWith JSON-RPC, once we get a receipt, the transaction must have been confirmed.
                // Rejected transactions simply aren't available. This needs to be changed once we
                // implement the sequencer fallback.

                match receipt.execution_result() {
                    ExecutionResult::Succeeded => {
                        return Ok(());
                    }
                    ExecutionResult::Reverted { reason } => {
                        return user.set_failure(&reverted_tag(), &mut metric, None, Some(reason));
                    }
                }
            }
=======
            } => match receipt.execution_result() {
                ExecutionResult::Succeeded => {
                    return Ok(());
                }
                ExecutionResult::Reverted { reason } => {
                    return user.set_failure(&reverted_tag(), &mut metric, None, Some(reason));
                }
            },
>>>>>>> b49c1a5a
            JsonRpcResponse::Success {
                result: MaybePendingTransactionReceipt::PendingReceipt(pending),
                ..
            } => {
                if let ExecutionResult::Reverted { reason } = pending.execution_result() {
                    return user.set_failure(&reverted_tag(), &mut metric, None, Some(reason));
                }
                log::debug!("Waiting for transaction {tx_hash:#064x} to be accepted");
                tokio::time::sleep(CHECK_INTERVAL).await;
            }
            JsonRpcResponse::Error {
                error:
                    JsonRpcError {
                        code: TRANSACTION_HASH_NOT_FOUND,
                        ..
                    },
                ..
            } => {
                log::debug!("Waiting for transaction {tx_hash:#064x} to show up");
                tokio::time::sleep(CHECK_INTERVAL).await;
            }
            JsonRpcResponse::Error {
                error: JsonRpcError { code, message },
                ..
            } => {
                let tag = format!("Error Code {code} while waiting for tx {tx_hash:#064x}");

                return user.set_failure(&tag, &mut metric, None, Some(&message));
            }
        }
    }
}

/// Sends a execution request via goose, returning the successful json rpc response
pub async fn send_execution<T: DeserializeOwned>(
    user: &mut GooseUser,
    calls: Vec<Call>,
    nonce: FieldElement,
    from_account: &SingleOwnerAccount<Arc<JsonRpcClient<HttpTransport>>, LocalWallet>,
    method: JsonRpcMethod,
) -> Result<(T, GooseRequestMetric), Box<TransactionError>> {
    let calldata = from_account.encode_calls(&calls);

    #[allow(dead_code)] // Removes warning for unused fields, we need them to properly transmute
    struct FakeRawExecution {
        calls: Vec<Call>,
        nonce: FieldElement,
        max_fee: FieldElement,
    }

    let raw_exec = FakeRawExecution {
        calls,
        nonce,
        max_fee: MAX_FEE,
    };

    // TODO: We cannot right now construct RawExecution directly and need to use this hack
    // see https://github.com/xJonathanLEI/starknet-rs/issues/538
    let raw_exec = unsafe { mem::transmute::<FakeRawExecution, RawExecution>(raw_exec) };

    let param = BroadcastedInvokeTransaction {
        sender_address: from_account.address(),
        calldata,
        max_fee: MAX_FEE,
        signature: from_account
            .sign_execution(&raw_exec, false)
            .await
            .expect("Raw Execution should be correctly constructed for signature"),
        nonce,
        is_query: false,
    };

    send_request(user, method, param).await
}

/// Sends request via goose, returning the successful json rpc response
pub async fn send_request<T: DeserializeOwned>(
    user: &mut GooseUser,
    method: JsonRpcMethod,
    param: impl Serialize,
) -> Result<(T, GooseRequestMetric), Box<TransactionError>> {
    let (body, mut metrics) = raw_send_request(user, method, param).await?;

    match body {
        JsonRpcResponse::Success { result, .. } => Ok((result, metrics)),
        JsonRpcResponse::Error { error, .. } => {
            // While this is not the actual body we cannot serialize `JsonRpcResponse`
            // due to it not implementing `Serialize`, and if we were to get the text before
            // serializing we couldn't map the serde_json error to `TransactionError`.
            // It also provides the exact same info and this is just debug information
            let error = error.to_string();

            Err(user
                .set_failure("RPC Response was Error", &mut metrics, None, Some(&error))
                .unwrap_err()) // SAFETY: This always returns a error
        }
    }
}

/// Sends request via goose, returning the deserialized response
pub async fn raw_send_request<T: DeserializeOwned>(
    user: &mut GooseUser,
    method: JsonRpcMethod,
    param: impl Serialize,
) -> Result<(JsonRpcResponse<T>, GooseRequestMetric), Box<TransactionError>> {
    // Copied from https://docs.rs/starknet-providers/0.9.0/src/starknet_providers/jsonrpc/transports/http.rs.html#21-27
    #[derive(Debug, Serialize)]
    struct JsonRpcRequest<T> {
        id: u64,
        jsonrpc: &'static str,
        method: JsonRpcMethod,
        params: T,
    }

    let request = JsonRpcRequest {
        id: 1,
        jsonrpc: "2.0",
        method,
        params: [param],
    };

    let goose_response = user.post_json("/", &request).await?;

    let body = goose_response
        .response
        .map_err(TransactionError::Reqwest)?
        .json::<JsonRpcResponse<T>>()
        .await
        .map_err(TransactionError::Reqwest)?;

    Ok((body, goose_response.request))
}<|MERGE_RESOLUTION|>--- conflicted
+++ resolved
@@ -7,10 +7,7 @@
 use color_eyre::eyre::ensure;
 use crossbeam_queue::ArrayQueue;
 use goose::{config::GooseConfiguration, metrics::GooseRequestMetric, prelude::*};
-<<<<<<< HEAD
 use rand::prelude::SliceRandom;
-=======
->>>>>>> b49c1a5a
 use serde::{de::DeserializeOwned, Serialize};
 use starknet::{
     accounts::{
@@ -22,14 +19,7 @@
     },
     macros::{felt, selector},
     providers::{
-<<<<<<< HEAD
         jsonrpc::{HttpTransport, JsonRpcError, JsonRpcMethod, JsonRpcResponse},
-=======
-        jsonrpc::{
-            HttpTransport, HttpTransportError, JsonRpcClientError, JsonRpcError, JsonRpcMethod,
-            JsonRpcResponse,
-        },
->>>>>>> b49c1a5a
         JsonRpcClient, ProviderError,
     },
     signers::LocalWallet,
@@ -80,11 +70,7 @@
     let transfer: TransactionFunction =
         Arc::new(move |user| Box::pin(transfer(user, erc20_address)));
 
-<<<<<<< HEAD
     let transfer_wait: TransactionFunction = goose_write_user_wait_last_tx();
-=======
-    let transfer_wait: TransactionFunction = goose_user_wait_last_tx();
->>>>>>> b49c1a5a
 
     let metrics = GooseAttack::initialize_with_config(goose_config.clone())?
         .register_scenario(
@@ -172,11 +158,7 @@
         Box::pin(async move { mint(user, erc721_address, nonce, &from_account).await })
     });
 
-<<<<<<< HEAD
     let mint_wait: TransactionFunction = goose_write_user_wait_last_tx();
-=======
-    let mint_wait: TransactionFunction = goose_user_wait_last_tx();
->>>>>>> b49c1a5a
 
     let metrics = GooseAttack::initialize_with_config(goose_mint_config.clone())?
         .register_scenario(
@@ -254,17 +236,10 @@
     }))
 }
 
-<<<<<<< HEAD
 fn goose_write_user_wait_last_tx() -> TransactionFunction {
     Arc::new(move |user| {
         let tx = user
             .get_session_data::<GooseWriteUserState>()
-=======
-fn goose_user_wait_last_tx() -> TransactionFunction {
-    Arc::new(move |user| {
-        let tx = user
-            .get_session_data::<GooseUserState>()
->>>>>>> b49c1a5a
             .expect("Should be in a goose user with GooseUserState session data")
             .prev_tx
             .last()
@@ -486,23 +461,6 @@
             JsonRpcResponse::Success {
                 result: MaybePendingTransactionReceipt::Receipt(receipt),
                 ..
-<<<<<<< HEAD
-            } => {
-                // Logic copied from starkli and the following comment too
-                // tWith JSON-RPC, once we get a receipt, the transaction must have been confirmed.
-                // Rejected transactions simply aren't available. This needs to be changed once we
-                // implement the sequencer fallback.
-
-                match receipt.execution_result() {
-                    ExecutionResult::Succeeded => {
-                        return Ok(());
-                    }
-                    ExecutionResult::Reverted { reason } => {
-                        return user.set_failure(&reverted_tag(), &mut metric, None, Some(reason));
-                    }
-                }
-            }
-=======
             } => match receipt.execution_result() {
                 ExecutionResult::Succeeded => {
                     return Ok(());
@@ -511,7 +469,6 @@
                     return user.set_failure(&reverted_tag(), &mut metric, None, Some(reason));
                 }
             },
->>>>>>> b49c1a5a
             JsonRpcResponse::Success {
                 result: MaybePendingTransactionReceipt::PendingReceipt(pending),
                 ..
