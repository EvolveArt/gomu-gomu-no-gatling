use crate::utils::get_blocks_with_txs;

use color_eyre::{
    eyre::{bail, OptionExt},
    Result,
};

<<<<<<< HEAD
use goose::metrics::{GooseMetrics, GooseRequestMetricTimingData};
=======
use goose::metrics::{GooseMetrics, TransactionMetricAggregate};
>>>>>>> 8d1046f4
use serde_derive::Serialize;
use starknet::{
    core::types::{
        BlockWithTxs, ExecutionResources, InvokeTransaction, InvokeTransactionV0,
        InvokeTransactionV1, L1HandlerTransaction, Transaction,
    },
    providers::{jsonrpc::HttpTransport, JsonRpcClient, Provider},
};
use std::{fmt, sync::Arc};

pub const BLOCK_TIME: u64 = 6;

#[derive(Clone, Debug, Serialize)]
pub struct GlobalReport {
    pub users: u64,
    pub all_bench_report: BenchmarkReport,
    pub benches: Vec<BenchmarkReport>,
    pub extra: String,
}

/// Metric struct that contains the name, unit and compute function for a metric
/// A Metric is a measure of a specific performance aspect of a benchmark through
/// the compute function which receives a vector of number of transactions per block
/// and returns the metric value as a f64
/// The name and unit are used for displaying the metric
///
/// ### Example
/// { name: "Average TPS", unit: "transactions/second", compute: average_tps }
/// "Average TPS: 1000 transactions/second"
#[derive(PartialEq, Eq, Hash, Clone)]
pub struct NodeMetrics {
    pub name: &'static str,
    pub unit: &'static str,
    pub compute: fn(&[u64]) -> f64,
}

/// A struct that contains the result of a metric computation alognside the name and unit
/// This struct is used for displaying the metric result
/// Example:
/// MetricResult { name: "Average TPS", unit: "transactions/second", value: 1000 }
/// "Average TPS: 1000 transactions/second"
#[derive(Debug, Clone, Serialize)]
pub struct MetricResult {
    pub name: &'static str,
    pub unit: &'static str,
    pub value: serde_json::Value,
}

/// A benchmark report contains the metrics for a single benchmark
/// it also includes the name, amount of times it was ran and
/// optionally metrics over the last x blocks
/// It implements the Serialize trait so it can be serialized to json
#[derive(Debug, Clone, Serialize)]
pub struct BenchmarkReport {
    #[serde(skip_serializing_if = "str::is_empty")]
    pub name: String,
    pub amount: usize,
    pub metrics: Vec<MetricResult>,
    #[serde(skip_serializing_if = "Option::is_none")]
    pub last_x_blocks_metrics: Option<LastXBlocksMetric>,
}

#[derive(Debug, Clone, Serialize)]
pub struct LastXBlocksMetric {
    pub num_blocks: u64,
    pub metrics: Vec<MetricResult>,
}

impl BenchmarkReport {
    pub fn new(name: String, amount: usize) -> BenchmarkReport {
        BenchmarkReport {
            name,
            amount,
            metrics: Vec::new(),
            last_x_blocks_metrics: None,
        }
    }

    pub async fn with_block_range(
        &mut self,
        starknet_rpc: &Arc<JsonRpcClient<HttpTransport>>,
        mut start_block: u64,
        mut end_block: u64,
    ) -> Result<()> {
        // Whenever possible, skip the first and last blocks from the metrics
        // to make sure all the blocks used for calculating metrics are full
        if end_block - start_block > 2 {
            start_block += 1;
            end_block -= 1;
        }

        let blocks_with_txs = get_blocks_with_txs(starknet_rpc, start_block..=end_block).await?;
        let metrics = compute_node_metrics(blocks_with_txs)?;

        self.metrics.extend_from_slice(&metrics);

        Ok(())
    }

    pub async fn with_last_x_blocks(
        &mut self,
        starknet_rpc: &Arc<JsonRpcClient<HttpTransport>>,
        num_blocks: u64,
    ) -> Result<()> {
        // The last block won't be full of transactions, so we skip it
        let end_block = starknet_rpc.block_number().await? - 1;
        let start_block = end_block - num_blocks;

        let blocks_with_txs = get_blocks_with_txs(starknet_rpc, start_block..=end_block).await?;
        let metrics = compute_node_metrics(blocks_with_txs)?;

        self.last_x_blocks_metrics = Some(LastXBlocksMetric {
            num_blocks,
            metrics,
        });

        Ok(())
    }

    pub fn with_goose_metrics(&mut self, metrics: &GooseMetrics) -> Result<()> {
        let transactions = metrics
            .transactions
            .first()
            .ok_or_eyre("Could no find scenario's transactions")?;

        let [_setup, submission, _finalizing, verification] = transactions.as_slice() else {
            bail!("Failed at getting all transaction aggragates")
        };

        let submission_requests = metrics
            .requests
            .get("POST Transaction Submission")
            .ok_or_eyre("Found no submission request metrics")?;

        let verification_requests = metrics
            .requests
            .get("POST Verification")
            .ok_or_eyre("Found no verification request metrics")?;

        self.metrics.extend_from_slice(&[
            MetricResult {
                name: "Total Submission Time",
                unit: "milliseconds",
                value: submission_requests.raw_data.total_time.into(),
            },
            MetricResult {
                name: "Total Verification Time",
                unit: "milliseconds",
                value: verification.total_time.into(),
            },
            MetricResult {
                name: "Failed Transactions Verifications",
                unit: "",
                value: verification_requests.fail_count.into(),
            },
            MetricResult {
                name: "Failed Transaction Submissions",
                unit: "",
                value: submission.fail_count.into(),
            },
            MetricResult {
                name: "Max Submission Time",
                unit: "milliseconds",
                value: submission_requests.raw_data.maximum_time.into(),
            },
            MetricResult {
                name: "Min Submission Time",
                unit: "milliseconds",
                value: submission_requests.raw_data.minimum_time.into(),
            },
            MetricResult {
                name: "Average Submission Time",
                unit: "milliseconds",
<<<<<<< HEAD
                value: (submission_requests.raw_data.total_time as f64
                    / submission_requests.success_count as f64)
                    .into(),
=======
                value: transaction_average(requests).into(),
>>>>>>> 8d1046f4
            },
            MetricResult {
                name: "Max Verification Time",
                unit: "milliseconds",
                value: verification_requests.raw_data.maximum_time.into(),
            },
            MetricResult {
                name: "Min Verification Time",
                unit: "milliseconds",
                value: verification_requests.raw_data.minimum_time.into(),
            },
            MetricResult {
                name: "Average Verification Time",
                unit: "milliseconds",
<<<<<<< HEAD
                value: (verification_requests.raw_data.total_time as f64
                    / verification_requests.success_count as f64)
                    .into(),
=======
                value: transaction_average(requests).into(),
>>>>>>> 8d1046f4
            },
        ]);

        if let Some((sub_p50, sub_90)) = calculate_p50_and_p90(&submission_requests.raw_data) {
            self.metrics.extend_from_slice(&[
                MetricResult {
                    name: "P90 Submission Time",
                    unit: "milliseconds",
                    value: sub_90.into(),
                },
                MetricResult {
                    name: "P50 Submission Time",
                    unit: "milliseconds",
                    value: sub_p50.into(),
                },
            ])
        }

        if let Some((ver_p50, ver_p90)) = calculate_p50_and_p90(&verification_requests.raw_data) {
            self.metrics.extend_from_slice(&[
                MetricResult {
                    name: "P90 Verification Time",
                    unit: "milliseconds",
                    value: ver_p90.into(),
                },
                MetricResult {
                    name: "P50 Verification Time",
                    unit: "milliseconds",
                    value: ver_p50.into(),
                },
            ])
        }

        Ok(())
    }
}

<<<<<<< HEAD
fn calculate_p50_and_p90(timing_data: &GooseRequestMetricTimingData) -> Option<(usize, usize)> {
    let p50_idx = (timing_data.counter * 50) / 100;

    let p90_idx = (timing_data.counter * 90) / 100;

    let mut ordered_times = timing_data
        .times
        .iter()
        .flat_map(|(time, &amount)| std::iter::repeat(time).take(amount));

    // These should only return None when there is only 1 or 0 times in the data
    let &p50 = ordered_times.nth(p50_idx)?;

    // p50 already iterated some out, so we subtract it's idx from here
    let &p90 = ordered_times.nth(p90_idx - p50_idx)?;

    Some((p50, p90))
=======
fn transaction_average(requests: &TransactionMetricAggregate) -> f64 {
    requests.total_time as f64 / requests.counter as f64
>>>>>>> 8d1046f4
}

impl fmt::Display for MetricResult {
    fn fmt(&self, f: &mut fmt::Formatter<'_>) -> fmt::Result {
        let Self { name, value, unit } = self;

        write!(f, "{name}: {value} {unit}")
    }
}

impl fmt::Display for BenchmarkReport {
    fn fmt(&self, f: &mut fmt::Formatter<'_>) -> fmt::Result {
        let Self {
            name,
            amount,
            metrics,
            last_x_blocks_metrics: last_x_blocks,
        } = self;

        writeln!(f, "Benchmark Report: {name} ({amount})")?;

        for metric in metrics {
            writeln!(f, "{metric}")?;
        }

        if let Some(last_x_blocks) = last_x_blocks {
            writeln!(f, "Last {} block metrics:", last_x_blocks.num_blocks)?;

            for metric in &last_x_blocks.metrics {
                writeln!(f, "{metric}")?;
            }
        }

        Ok(())
    }
}

pub fn compute_node_metrics(
    blocks_with_txs: Vec<(BlockWithTxs, Vec<ExecutionResources>)>,
) -> Result<Vec<MetricResult>> {
    let total_transactions: usize = blocks_with_txs
        .iter()
        .map(|(b, _)| b.transactions.len())
        .sum();
    let avg_tpb = total_transactions as f64 / blocks_with_txs.len() as f64;

    let mut metrics = vec![
        MetricResult {
            name: "Average TPS",
            unit: "transactions/second",
            value: (avg_tpb / BLOCK_TIME as f64).into(),
        },
        MetricResult {
            name: "Average Extrinsics per block",
            unit: "extrinsics/block",
            value: avg_tpb.into(),
        },
    ];

    let (first_block, _) = blocks_with_txs.first().ok_or_eyre("No first block")?;
    let (last_block, _) = blocks_with_txs.last().ok_or_eyre("No last block")?;

    if first_block.timestamp != last_block.timestamp {
        let total_uops: u64 = blocks_with_txs
            .iter()
            .flat_map(|(b, _)| &b.transactions)
            .map(tx_get_user_operations)
            .collect::<Result<Vec<_>, _>>()?
            .into_iter()
            .sum();

        let total_steps: u64 = blocks_with_txs
            .iter()
            .flat_map(|(_, r)| r)
            .map(|resource| resource.steps)
            .sum();

        metrics.push(MetricResult {
            name: "Average UOPS",
            unit: "operations/second",
            value: (total_uops as f64 / blocks_with_txs.len() as f64 / BLOCK_TIME as f64).into(),
        });

        metrics.push(MetricResult {
            name: "Average Steps Per Second",
            unit: "operations/second",
            value: (total_steps as f64 / blocks_with_txs.len() as f64 / BLOCK_TIME as f64).into(),
        });
    }

    Ok(metrics)
}

fn tx_get_user_operations(tx: &Transaction) -> Result<u64> {
    Ok(match tx {
        Transaction::Invoke(
            InvokeTransaction::V0(InvokeTransactionV0 { calldata, .. })
            | InvokeTransaction::V1(InvokeTransactionV1 { calldata, .. }),
        )
        | Transaction::L1Handler(L1HandlerTransaction { calldata, .. }) => {
            let &user_operations = calldata
                .first()
                .ok_or_eyre("Expected calldata to have at least one field element")?;

            user_operations.try_into()?
        }
        _ => 1, // Other txs can be considered as 1 uop
    })
}<|MERGE_RESOLUTION|>--- conflicted
+++ resolved
@@ -5,11 +5,8 @@
     Result,
 };
 
-<<<<<<< HEAD
 use goose::metrics::{GooseMetrics, GooseRequestMetricTimingData};
-=======
-use goose::metrics::{GooseMetrics, TransactionMetricAggregate};
->>>>>>> 8d1046f4
+use goose::metrics::{GooseMetrics, TransactionMetricAggregate, GooseRequestMetricTimingData};
 use serde_derive::Serialize;
 use starknet::{
     core::types::{
@@ -183,13 +180,7 @@
             MetricResult {
                 name: "Average Submission Time",
                 unit: "milliseconds",
-<<<<<<< HEAD
-                value: (submission_requests.raw_data.total_time as f64
-                    / submission_requests.success_count as f64)
-                    .into(),
-=======
                 value: transaction_average(requests).into(),
->>>>>>> 8d1046f4
             },
             MetricResult {
                 name: "Max Verification Time",
@@ -204,13 +195,7 @@
             MetricResult {
                 name: "Average Verification Time",
                 unit: "milliseconds",
-<<<<<<< HEAD
-                value: (verification_requests.raw_data.total_time as f64
-                    / verification_requests.success_count as f64)
-                    .into(),
-=======
                 value: transaction_average(requests).into(),
->>>>>>> 8d1046f4
             },
         ]);
 
@@ -248,7 +233,10 @@
     }
 }
 
-<<<<<<< HEAD
+fn transaction_average(requests: &TransactionMetricAggregate) -> f64 {
+    requests.total_time as f64 / requests.counter as f64
+}
+
 fn calculate_p50_and_p90(timing_data: &GooseRequestMetricTimingData) -> Option<(usize, usize)> {
     let p50_idx = (timing_data.counter * 50) / 100;
 
@@ -266,10 +254,6 @@
     let &p90 = ordered_times.nth(p90_idx - p50_idx)?;
 
     Some((p50, p90))
-=======
-fn transaction_average(requests: &TransactionMetricAggregate) -> f64 {
-    requests.total_time as f64 / requests.counter as f64
->>>>>>> 8d1046f4
 }
 
 impl fmt::Display for MetricResult {
